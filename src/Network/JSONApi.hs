{- |
Entry-point module for this package.
-}
module Network.JSONApi
( D.Document (..)
, D.ResourceData (..)
, D.ErrorDocument (..)
, D.Included
, E.Error (..)
, R.Relationship
, R.Resource (..)
, R.Relationships
, R.ResourcefulEntity (..)
, I.HasIdentifier (..)
, I.Identifier (..)
, L.Links (..)
, M.Meta
, M.MetaObject (..)
, L.mkLinks
, P.Pagination (..)
, P.PageIndex (..)
, P.PageSize (..)
, P.ResourceCount (..)
, P.Strategy (..)
, S.Source (..)
, P.mkPaginationLinks
, R.mkRelationship
, R.mkRelationships
, D.mkDocument
, D.mkDocuments
, D.mkDocument'
, D.mkSimpleDocument
, D.mkSimpleDocuments
<<<<<<< HEAD
=======
, D.mkSimpleDocument'
>>>>>>> a4000768
, D.singleton
, D.list
, D.mkCompoundDocument
, D.mkCompoundDocument'
, D.mkIncludedResource
, M.mkMeta
) where

import qualified Network.JSONApi.Error as E
import qualified Network.JSONApi.Document as D
import qualified Network.JSONApi.Identifier as I
import qualified Network.JSONApi.Link as L
import qualified Network.JSONApi.Meta as M
import qualified Network.JSONApi.Pagination as P
import qualified Network.JSONApi.Resource as R
import qualified Network.JSONApi.Source as S
<|MERGE_RESOLUTION|>--- conflicted
+++ resolved
@@ -31,10 +31,7 @@
 , D.mkDocument'
 , D.mkSimpleDocument
 , D.mkSimpleDocuments
-<<<<<<< HEAD
-=======
 , D.mkSimpleDocument'
->>>>>>> a4000768
 , D.singleton
 , D.list
 , D.mkCompoundDocument
