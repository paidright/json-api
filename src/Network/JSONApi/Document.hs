{- |
Contains representations of the top-level JSON-API document structure.
-}
module Network.JSONApi.Document
  ( Document (..)
  , ResourceData (..)
  , ErrorDocument (..)
  , Included
  , mkDocument
  , mkDocuments
  , mkDocument'
  , singleton
  , list
  , mkCompoundDocument
  , mkCompoundDocuments
  , mkCompoundDocument'
  , mkIncludedResource
  , mkSimpleDocument
  , mkSimpleDocuments
<<<<<<< HEAD
=======
  , mkSimpleDocument'
>>>>>>> a4000768
  ) where

import Control.DeepSeq (NFData)
import Control.Monad (mzero)
import Data.Aeson
  ( ToJSON
  , FromJSON
  , Value
  , (.=)
  , (.:)
  , (.:?)
  )
import qualified Data.Aeson as AE
import qualified GHC.Generics as G
import qualified Network.JSONApi.Error as E
import Network.JSONApi.Link as L
import Network.JSONApi.Meta as M
import Network.JSONApi.Resource (Resource, ResourcefulEntity)
import qualified Network.JSONApi.Resource as R

{- |
The 'Document' type represents the top-level JSON-API requirement.

@data@ attribute - the resulting JSON may be either a singleton resource
or a list of resources. See 'Resource' for the construction.

For more information see: <http://jsonapi.org/format/#document-top-level>
-}
data Document a = Document
  { _data  ::  ResourceData a
  , _links ::  Maybe Links
  , _meta  ::  Maybe Meta
  , _included :: [Value]
  } deriving (Show, Eq, G.Generic)

instance NFData a => NFData (Document a)

instance (ToJSON a)
      => ToJSON (Document a) where
  toJSON (Document (List res) links meta included) =
    AE.object [ "data"  .= res
              , "links" .= links
              , "meta"  .= meta
              , "included" .= included
              ]
  toJSON (Document (Singleton res) links meta included) =
    AE.object [ "data"  .= res
              , "links" .= links
              , "meta"  .= meta
              , "included" .= included
              ]

instance (FromJSON a) => FromJSON (Document a) where
  parseJSON = AE.withObject "document" $ \v -> do
    d <- v .:  "data"
    l <- v .:? "links"
    m <- v .:? "meta"
    i <- v .: "included"
    return (Document d l m i)

{- |
The 'Included' type is an abstraction used to constrain the @included@
section of the Document to JSON serializable Resource objects while
enabling a heterogeneous list of Resource types.

No data constructors for this type are exported as we need to
constrain the 'Value' to a heterogeneous list of Resource types.
See 'mkIncludedResource' for creating 'Included' types.
-}
data Included = Included [Value]
  deriving (G.Generic, Show)

instance NFData Included

instance Semigroup Included where
  (<>) (Included as) (Included bs) = Included (as <> bs)

instance Monoid Included where
  mempty = Included []

{- |
Constructor function for the Document data type.

See 'mkCompoundDocument' for constructing compound Document
including 'side-loaded' resources
-}
mkDocument :: ResourcefulEntity a =>
              a
           -> Maybe Links
           -> Maybe Meta
           -> Document a
mkDocument res = mkDocument' (toResourceData res)

mkDocuments :: ResourcefulEntity a =>
              [a]
           -> Maybe Links
           -> Maybe Meta
           -> Document a
mkDocuments res = mkDocument' (toResourceDataMany res)

mkDocument' :: ResourceData a
            -> Maybe Links
            -> Maybe Meta
            -> Document a
mkDocument' res links meta =
  Document
    { _data = res
    , _links = links
    , _meta = meta
    , _included = []
    }

{- |
A function for a single resourceful entity and document which do not
require links or Meta data.
-}
mkSimpleDocument :: ResourcefulEntity a => a -> Document a
mkSimpleDocument res = mkDocument res Nothing Nothing

{- |
A function for a multiple resourceful entities and document which do not
require links or Meta data.
-}
mkSimpleDocuments :: ResourcefulEntity a => [a] -> Document a
mkSimpleDocuments res = mkDocuments res Nothing Nothing

{- |
<<<<<<< HEAD
=======
A function for document which do not require links or Meta data.
-}
mkSimpleDocument' :: ResourceData a -> Document a
mkSimpleDocument' res = mkDocument' res Nothing Nothing

{- |
>>>>>>> a4000768
Constructor function for the Document data type.
See 'mkIncludedResource' for constructing the 'Included' type.

Supports building compound documents
<http://jsonapi.org/format/#document-compound-documents>
-}
mkCompoundDocument :: ResourcefulEntity a =>
                      a
                   -> Maybe Links
                   -> Maybe Meta
                   -> Included
                   -> Document a
mkCompoundDocument res = mkCompoundDocument' (toResourceData res)

{- |
Constructor function for the Document data type.
See 'mkIncludedResource' for constructing the 'Included' type.
Supports building compound documents
<http://jsonapi.org/format/#document-compound-documents>
-}
mkCompoundDocuments :: ResourcefulEntity a =>
                      [a]
                   -> Maybe Links
                   -> Maybe Meta
                   -> Included
                   -> Document a
mkCompoundDocuments res = mkCompoundDocument' (toResourceDataMany res)

mkCompoundDocument' :: ResourceData a
                    -> Maybe Links
                    -> Maybe Meta
                    -> Included
                    -> Document a
mkCompoundDocument' res links meta (Included included) =
  Document
    { _data = res
    , _links = links
    , _meta = meta
    , _included = included
    }

{- |
Constructor function for the Document data type.

Supports building compound documents
<http://jsonapi.org/format/#document-compound-documents>
-}
mkIncludedResource :: (ResourcefulEntity a, ToJSON a) => a -> Included
mkIncludedResource res = Included [AE.toJSON . R.toResource $ res]

toResourceData :: ResourcefulEntity a => a -> ResourceData a
toResourceData r = Singleton (R.toResource r)

toResourceDataMany :: ResourcefulEntity a => [a] -> ResourceData a
toResourceDataMany rs  = List (map R.toResource rs)

{- |
The 'Resource' type encapsulates the underlying 'Resource'

Included in the top-level 'Document', the 'Resource' may be either
a singleton resource or a list.

For more information see: <http://jsonapi.org/format/#document-top-level>
-}
data ResourceData a = Singleton (Resource a)
                    | List [ Resource a ]
                    deriving (Show, Eq, G.Generic)

singleton :: ResourcefulEntity a => a -> ResourceData a
singleton = Singleton . R.toResource

list :: ResourcefulEntity a => [a] -> ResourceData a
list = List . map R.toResource

instance NFData a => NFData (ResourceData a)

instance (ToJSON a) => ToJSON (ResourceData a) where
  toJSON (Singleton res) = AE.toJSON res
  toJSON (List res)      = AE.toJSON res

instance (FromJSON a) => FromJSON (ResourceData a) where
  parseJSON (AE.Object v) = Singleton <$> (AE.parseJSON (AE.Object v))
  parseJSON (AE.Array v)  = List <$> (AE.parseJSON (AE.Array v))
  parseJSON _             = mzero

{- |
The 'ErrorDocument' type represents the alternative form of the top-level
JSON-API requirement.

@error@ attribute - a descriptive object encapsulating application-specific
error detail.

For more information see: <http://jsonapi.org/format/#errors>
-}
data ErrorDocument a = ErrorDocument
  { _error :: E.Error a
  , _errorLinks :: Maybe Links
  , _errorMeta  :: Maybe Meta
  } deriving (Show, Eq, G.Generic)

instance NFData a => NFData (ErrorDocument a)

instance (ToJSON a) => ToJSON (ErrorDocument a) where
  toJSON (ErrorDocument err links meta) =
    AE.object [ "error" .= err
              , "links" .= links
              , "meta"  .= meta
              ]

instance (FromJSON a) => FromJSON (ErrorDocument a) where
  parseJSON = AE.withObject "error" $ \v ->
    ErrorDocument
      <$> v .: "error"
      <*> v .:? "links"
      <*> v .:? "meta"<|MERGE_RESOLUTION|>--- conflicted
+++ resolved
@@ -17,10 +17,7 @@
   , mkIncludedResource
   , mkSimpleDocument
   , mkSimpleDocuments
-<<<<<<< HEAD
-=======
   , mkSimpleDocument'
->>>>>>> a4000768
   ) where
 
 import Control.DeepSeq (NFData)
@@ -148,15 +145,12 @@
 mkSimpleDocuments res = mkDocuments res Nothing Nothing
 
 {- |
-<<<<<<< HEAD
-=======
 A function for document which do not require links or Meta data.
 -}
 mkSimpleDocument' :: ResourceData a -> Document a
 mkSimpleDocument' res = mkDocument' res Nothing Nothing
 
 {- |
->>>>>>> a4000768
 Constructor function for the Document data type.
 See 'mkIncludedResource' for constructing the 'Included' type.
 
