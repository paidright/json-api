{-# LANGUAGE OverloadedStrings #-}

module Network.JSONApi.Pagination (
    Pagination (..)
  , PageIndex (..)
  , PageSize (..)
  , ResourceCount (..)
  , Strategy (..)
  , mkPaginationLinks
) where

import Network.JSONApi.Link (Links, Rel, mkLinks)
import Network.URL (URL, add_param)
import qualified GHC.Generics as G
import Control.DeepSeq (NFData)

{- |
Wrapper type for the various components of pagination being page size, page index
and the number of resources in total.
-}
data Pagination = Pagination {
                      getPaginationPageIndex :: PageIndex
                    , getPaginationPageSize :: PageSize
                    , getPaginationResourceCount :: ResourceCount
                  } deriving G.Generic

instance NFData Pagination

{- |
We can specify limits on the number of rows we would like back from the database
-}
newtype PageSize = PageSize {
<<<<<<< HEAD
  getPageSize :: Word
} deriving (Show, NFData)

newtype PageIndex = PageIndex {
  getPageIndex :: Word
} deriving (Show, NFData)

newtype ResourceCount = ResourceCount {
  getResourceCount :: Word
} deriving (Show, NFData)
=======
  getPageSize :: Int
} deriving Show

newtype PageIndex = PageIndex {
  getPageIndex :: Int
} deriving Show

newtype ResourceCount = ResourceCount {
  getResourceCount :: Int
} deriving Show
>>>>>>> 980f3a63

{- |
Pagination strategies are commonly implemented by the server of which Page and Offset
are commonly used.
-}
data Strategy = PageStrategy | OffsetStrategy

{- |
Helper function to build relative links for a collection of resources of type ResourceEntity.

This helper function assumes that the first page is always page 0.
-}
mkPaginationLinks :: Strategy -> URL -> Pagination -> Links
mkPaginationLinks strategy baseUrl page =
  mkLinks (baseLinks ++ nextLinks ++ prevLinks)
    where
      pgIndex    = getPageIndex $ getPaginationPageIndex page
      pgSize     = getPageSize $ getPaginationPageSize page
      baseLinks  = [mkPaginationLink strategy "first" baseUrl (firstPageIndex strategy) pgSize
                  , mkPaginationLink strategy "last" baseUrl (lastPageIndex strategy page) pgSize]
      nextLinks  = [mkPaginationLink strategy "next" baseUrl (pgIndex + 1) pgSize | shouldGenNextLink strategy page]
      prevLinks  = [mkPaginationLink strategy "prev" baseUrl (pgIndex - 1) pgSize | shouldGenPrevLink strategy page]

{- |
If we are at the last page then we do not generate a next link. This function tells us whether to
generate a next link based on the page strategy.
-}
shouldGenNextLink :: Strategy -> Pagination -> Bool
shouldGenNextLink PageStrategy pagination =
  (getPageIndex . getPaginationPageIndex) pagination < numberOfPagesInPageList pagination
shouldGenNextLink OffsetStrategy pagination =
  (getPageIndex . getPaginationPageIndex) pagination < numberOfPagesInPageList pagination - 1

{- |
If we on the first page then we do not generate a prev link. This function tells us whether we can generate
a prev link.
-}
shouldGenPrevLink :: Strategy -> Pagination -> Bool
shouldGenPrevLink strategy pagination =
  (getPageIndex . getPaginationPageIndex) pagination > firstPageIndex strategy

{- |
This function calculates the number of pages in the list.
-}
numberOfPagesInPageList :: Pagination -> Int
numberOfPagesInPageList (Pagination _ pageSize resourceCount) =
  if resCount `mod` pgSize == 0
  then resCount `quot` pgSize
  else (resCount `quot` pgSize) + 1
    where
      pgSize     = getPageSize pageSize
      resCount   = getResourceCount resourceCount

{- |
Helper function used to generate a single pagination link.
-}
mkPaginationLink :: Strategy -> Rel -> URL -> Int -> Int -> (Rel, URL)
mkPaginationLink strategy key baseUrl pageNo pageSize =
  (key, link)
    where
      pageNoUrl = add_param baseUrl (strategyToQueryStringNumberKey strategy, show pageNo)
      link      = add_param pageNoUrl (strategyToQueryStringSizeKey strategy, show pageSize)

{- |
In the page strategy page numbering starts at 1, where as in the case of offset the numbering
starts at 0.
-}
firstPageIndex :: Strategy -> Int
firstPageIndex PageStrategy = 1
firstPageIndex OffsetStrategy = 0

lastPageIndex :: Strategy -> Pagination -> Int
lastPageIndex PageStrategy page = numberOfPagesInPageList page
lastPageIndex OffsetStrategy page = numberOfPagesInPageList page - 1

{- |
Simple pattern matcher than translates a Strategy to a query string element name.
-}
strategyToQueryStringNumberKey :: Strategy -> String
strategyToQueryStringNumberKey PageStrategy = "page[number]"
strategyToQueryStringNumberKey OffsetStrategy = "page[offset]"

strategyToQueryStringSizeKey :: Strategy -> String
strategyToQueryStringSizeKey PageStrategy = "page[size]"
strategyToQueryStringSizeKey OffsetStrategy = "page[limit]"<|MERGE_RESOLUTION|>--- conflicted
+++ resolved
@@ -30,29 +30,16 @@
 We can specify limits on the number of rows we would like back from the database
 -}
 newtype PageSize = PageSize {
-<<<<<<< HEAD
-  getPageSize :: Word
+  getPageSize :: Int
 } deriving (Show, NFData)
 
 newtype PageIndex = PageIndex {
-  getPageIndex :: Word
+  getPageIndex :: Int
 } deriving (Show, NFData)
 
 newtype ResourceCount = ResourceCount {
-  getResourceCount :: Word
+  getResourceCount :: Int
 } deriving (Show, NFData)
-=======
-  getPageSize :: Int
-} deriving Show
-
-newtype PageIndex = PageIndex {
-  getPageIndex :: Int
-} deriving Show
-
-newtype ResourceCount = ResourceCount {
-  getResourceCount :: Int
-} deriving Show
->>>>>>> 980f3a63
 
 {- |
 Pagination strategies are commonly implemented by the server of which Page and Offset
